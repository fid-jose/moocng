--- conflicted
+++ resolved
@@ -15,13 +15,9 @@
 # limitations under the License.
 
 
-<<<<<<< HEAD
 from datetime import datetime, date
 import re
-=======
-from datetime import datetime
 import logging
->>>>>>> ceb46a90
 
 from bson import ObjectId
 from bson.errors import InvalidId
@@ -848,7 +844,6 @@
         return self.alt_get_list(request, passed_courses)
 
 
-<<<<<<< HEAD
 class AssetResource(ModelResource):
     available_in = fields.ToManyField('moocng.api.resources.AssetAvailabilityResource', 'available_in')
 
@@ -1045,7 +1040,8 @@
             results = results.filter(reserved_from__kq=kq)
 
         return results
-=======
+
+
 api_task_logger = logging.getLogger("api_tasks")
 
 
@@ -1069,5 +1065,4 @@
 mongo_object_created.connect(on_answer_created, sender=AnswerResource,
                              dispatch_uid="answer_created")
 mongo_object_updated.connect(on_answer_updated, sender=AnswerResource,
-                             dispatch_uid="answer_updated")
->>>>>>> ceb46a90
+                             dispatch_uid="answer_updated")