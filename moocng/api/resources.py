# -*- coding: utf-8 -*-

# Copyright 2012 Rooter Analysis S.L.
#
# Licensed under the Apache License, Version 2.0 (the "License");
# you may not use this file except in compliance with the License.
# You may obtain a copy of the License at
#
#    http://www.apache.org/licenses/LICENSE-2.0
#
# Unless required by applicable law or agreed to in writing, software
# distributed under the License is distributed on an "AS IS" BASIS,
# WITHOUT WARRANTIES OR CONDITIONS OF ANY KIND, either express or implied.
# See the License for the specific language governing permissions and
# limitations under the License.


<<<<<<< HEAD
from datetime import datetime, date, timedelta
import re
=======
from datetime import datetime, date
>>>>>>> 509b6835
import logging

from bson import ObjectId
from bson.errors import InvalidId

from tastypie import fields
from tastypie.authorization import DjangoAuthorization
from tastypie.exceptions import NotFound, BadRequest
from tastypie.resources import ModelResource, Resource

from django.conf import settings
from django.conf.urls import url
from django.contrib.auth.models import User
from django.core.exceptions import ObjectDoesNotExist
from django.db.models import Q, Count
from django.db.models.fields.files import ImageFieldFile
from django.http import HttpResponse
from django.utils import timezone

from moocng.api.authentication import (DjangoAuthentication,
                                       TeacherAuthentication,
                                       ApiKeyAuthentication,
                                       MultiAuthentication)
from moocng.api.authorization import (PublicReadTeachersModifyAuthorization,
                                      TeacherAuthorization,
                                      UserResourceAuthorization)
from moocng.api.mongodb import (MongoObj, MongoResource, MongoUserResource,
                                mongo_object_updated, mongo_object_created)
from moocng.api.validation import (AnswerValidation, answer_validate_date,
                                   PeerReviewSubmissionsResourceValidation)
from moocng.courses.models import (Unit, KnowledgeQuantum, Question, Option,
                                   Attachment, Course)
from moocng.courses.marks import normalize_kq_weight, calculate_course_mark
from moocng.media_contents import (media_content_get_iframe_template,
                                   media_content_get_thumbnail_url)
from moocng.mongodb import get_db
from moocng.peerreview.models import PeerReviewAssignment, EvaluationCriterion
from moocng.peerreview.utils import (kq_get_peer_review_score,
                                     get_peer_review_review_score)

from moocng.assets.models import Asset, Reservation, AssetAvailability
from moocng.assets.utils import get_occupation_for_month


class CourseResource(ModelResource):

    class Meta:
        queryset = Course.objects.all()
        resource_name = 'course'
        allowed_methods = ['get']
        excludes = ['certification_banner']
        authentication = MultiAuthentication(DjangoAuthentication(),
                                             ApiKeyAuthentication())
        authorization = DjangoAuthorization()


class UnitResource(ModelResource):
    course = fields.ToOneField(CourseResource, 'course')

    class Meta:
        queryset = Unit.objects.all()
        resource_name = 'unit'
        authentication = DjangoAuthentication()
        authorization = PublicReadTeachersModifyAuthorization()
        always_return_data = True
        filtering = {
            "course": ('exact'),
        }

    def alter_deserialized_detail_data(self, request, data):
        if u'title' in data and data[u'title'] is not None:
            data[u'title'] = data[u'title'].strip()
        return data


class KnowledgeQuantumResource(ModelResource):
    unit = fields.ToOneField(UnitResource, 'unit')
    question = fields.ToManyField('moocng.api.resources.QuestionResource',
                                  'question_set', related_name='kq',
                                  readonly=True, null=True)
    iframe_code = fields.CharField(readonly=True)
    thumbnail_url = fields.CharField(readonly=True)
    peer_review_assignment = fields.ToOneField(
        'moocng.api.resources.PeerReviewAssignmentResource',
        'peerreviewassignment',
        related_name='peer_review_assignment',
        readonly=True, null=True)
    asset_availability = fields.ToOneField(
        'moocng.api.resources.AssetAvailabilityResource',
        'asset_availability',
        related_name='asset_availability',
        readonly=True, null=True)
    peer_review_score = fields.IntegerField(readonly=True)
    correct = fields.BooleanField(readonly=True)
    completed = fields.BooleanField(readonly=True)
    normalized_weight = fields.IntegerField(readonly=True)

    class Meta:
        queryset = KnowledgeQuantum.objects.all()
        resource_name = 'kq'
        allowed_methods = ['get']
        authentication = DjangoAuthentication()
        authorization = DjangoAuthorization()
        filtering = {
            "unit": ('exact'),
        }

    def get_object_list(self, request):
        objects = super(KnowledgeQuantumResource, self).get_object_list(request)
        return objects.filter(
            Q(unit__unittype='n') |
            Q(unit__start__isnull=True) |
            Q(unit__start__isnull=False, unit__start__lte=datetime.now)
        )

    def dispatch(self, request_type, request, **kwargs):
        db = get_db()
        self.answers = db.get_collection('answers')
        self.activity = db.get_collection('activity')
        return super(KnowledgeQuantumResource, self).dispatch(request_type,
                                                              request,
                                                              **kwargs)

    def dehydrate_normalized_weight(self, bundle):
        return normalize_kq_weight(bundle.obj)

    def dehydrate_question(self, bundle):
        question = bundle.data['question']
        if len(question) == 0:
            return None
        else:
            return question[0]

    def dehydrate_iframe_code(self, bundle):
        return media_content_get_iframe_template(bundle.obj.media_content_type,
                                                 bundle.obj.media_content_id)

    def dehydrate_thumbnail_url(self, bundle):
        return media_content_get_thumbnail_url(bundle.obj.media_content_type,
                                               bundle.obj.media_content_id)

    def dehydrate_peer_review_score(self, bundle):
        try:
            return kq_get_peer_review_score(bundle.obj, bundle.request.user)
        except ObjectDoesNotExist:
            return None

    def dehydrate_correct(self, bundle):
        questions = bundle.obj.question_set.all()
        if questions.count() == 0:
            # no question: a kq is correct if it is completed
            try:
                return bundle.obj.is_completed(bundle.request.user)
            except AttributeError:
                return False
        else:
            question = questions[0]  # there should be only one question

            answer = self.answers.find_one({
                "user_id": bundle.request.user.id,
                "question_id": question.id
            })
            if not answer:
                return False

            return question.is_correct(answer)

    def dehydrate_completed(self, bundle):
        return bundle.obj.is_completed(bundle.request.user)


class PrivateKnowledgeQuantumResource(ModelResource):
    unit = fields.ToOneField(UnitResource, 'unit')
    question = fields.ToManyField('moocng.api.resources.QuestionResource',
                                  'question_set', related_name='kq',
                                  readonly=True, null=True)
    iframe_code = fields.CharField(readonly=True)
    thumbnail_url = fields.CharField(readonly=True)
    peer_review_assignment = fields.ToOneField(
        'moocng.api.resources.PeerReviewAssignmentResource',
        'peerreviewassignment',
        related_name='peer_review_assignment',
        readonly=True, null=True)
    asset_availability = fields.ToOneField(
        'moocng.api.resources.AssetAvailabilityResource',
        'asset_availability',
        related_name='asset_availability',
        readonly=True, null=True)
    normalized_weight = fields.IntegerField()

    class Meta:
        queryset = KnowledgeQuantum.objects.all()
        resource_name = 'privkq'
        always_return_data = True
        authentication = TeacherAuthentication()
        authorization = TeacherAuthorization()
        filtering = {
            "unit": ('exact'),
        }

    def alter_deserialized_detail_data(self, request, data):
        if u'title' in data and data[u'title'] is not None:
            data[u'title'] = data[u'title'].strip()
        return data

    def dehydrate_normalized_weight(self, bundle):
        return normalize_kq_weight(bundle.obj)

    def dehydrate_question(self, bundle):
        question = bundle.data['question']
        if len(question) == 0:
            return None
        else:
            return question[0]

    def dehydrate_iframe_code(self, bundle):
        return media_content_get_iframe_template(bundle.obj.media_content_type, bundle.obj.media_content_id)

    def dehydrate_thumbnail_url(self, bundle):
        return media_content_get_thumbnail_url(bundle.obj.media_content_type, bundle.obj.media_content_id)


class AttachmentResource(ModelResource):
    kq = fields.ToOneField(KnowledgeQuantumResource, 'kq')

    class Meta:
        queryset = Attachment.objects.all()
        resource_name = 'attachment'
        authentication = DjangoAuthentication()
        authorization = PublicReadTeachersModifyAuthorization()
        filtering = {
            "kq": ('exact'),
        }

    def dehydrate_attachment(self, bundle):
        return bundle.obj.attachment.url


class PeerReviewAssignmentResource(ModelResource):
    kq = fields.ToOneField(KnowledgeQuantumResource, 'kq')

    class Meta:
        queryset = PeerReviewAssignment.objects.all()
        resource_name = 'peer_review_assignment'
        allowed_methods = ['get']
        authentication = DjangoAuthentication()
        authorization = DjangoAuthorization()
        filtering = {
            "kq": ('exact'),
            "unit": ('exact'),
        }

    def get_object_list(self, request):
        objects = super(PeerReviewAssignmentResource, self).get_object_list(request)

        unit = request.GET.get('unit', None)
        if unit is not None:
            objects = objects.filter(kq__unit_id=unit)

        return objects.filter(
            Q(kq__unit__unittype='n') |
            Q(kq__unit__start__isnull=True) |
            Q(kq__unit__start__isnull=False, kq__unit__start__lte=datetime.now)
        )


class PrivatePeerReviewAssignmentResource(ModelResource):
    kq = fields.ToOneField(KnowledgeQuantumResource, 'kq')

    class Meta:
        queryset = PeerReviewAssignment.objects.all()
        resource_name = 'privpeer_review_assignment'
        authentication = TeacherAuthentication()
        authorization = TeacherAuthorization()
        filtering = {
            "kq": ('exact'),
        }


class EvaluationCriterionResource(ModelResource):
    assignment = fields.ToOneField(PeerReviewAssignmentResource, 'assignment')

    class Meta:
        queryset = EvaluationCriterion.objects.all()
        resource_name = 'evaluation_criterion'
        allowed_methods = ['get']
        authentication = DjangoAuthentication()
        authorization = DjangoAuthorization()
        filtering = {
            "assignment": ('exact'),
            "unit": ('exact'),
        }

    def obj_get_list(self, request=None, **kwargs):

        assignment = request.GET.get('assignment', None)
        unit = request.GET.get('unit', None)

        if assignment is not None:
            results = EvaluationCriterion.objects.filter(assignment_id=assignment)
        elif unit is not None:
            results = EvaluationCriterion.objects.filter(assignment__kq__unit_id=unit)
        else:
            results = EvaluationCriterion.objects.all()
        return results.filter(
            Q(assignment__kq__unit__unittype='n') |
            Q(assignment__kq__unit__start__isnull=True) |
            Q(assignment__kq__unit__start__isnull=False,
              assignment__kq__unit__start__lte=datetime.now)
        )


class PrivateEvaluationCriterionResource(ModelResource):
    assignment = fields.ToOneField(PeerReviewAssignmentResource, 'assignment')

    class Meta:
        queryset = EvaluationCriterion.objects.all()
        resource_name = 'privevaluation_criterion'
        authentication = TeacherAuthentication()
        authorization = TeacherAuthorization()
        filtering = {
            "assignment": ('exact'),
            "unit": ('exact'),
        }

    def alter_deserialized_detail_data(self, request, data):
        if u'title' in data and data[u'title'] is not None:
            data[u'title'] = data[u'title'].strip()
        if u'description' in data and data[u'description'] is not None:
            data[u'description'] = data[u'description'].strip()
        return data

    def obj_get_list(self, request=None, **kwargs):

        assignment = request.GET.get('assignment', None)
        unit = request.GET.get('unit', None)

        if assignment is not None:
            results = EvaluationCriterion.objects.filter(assignment_id=assignment)
        elif unit is not None:
            results = EvaluationCriterion.objects.filter(assignment__kq__unit_id=unit)
        else:
            results = EvaluationCriterion.objects.all()
        return results


class PeerReviewSubmissionsResource(MongoResource):
    class Meta:
        resource_name = 'peer_review_submissions'
        collection = 'peer_review_submissions'
        datakey = 'peer_review_submissions'
        object_class = MongoObj
        authentication = DjangoAuthentication()
        authorization = DjangoAuthorization()
        validation = PeerReviewSubmissionsResourceValidation()
        allowed_methods = ['get', 'post']
        filtering = {
            "kq": ('exact'),
            "unit": ('exact'),
            "course": ('exact'),
        }

    def obj_get_list(self, request=None, **kwargs):

        mongo_query = {
            "author": request.GET.get('author', request.user.id)
        }

        for key in self._meta.filtering.keys():
            if key in request.GET:
                try:
                    mongo_query[key] = int(request.GET.get(key))
                except ValueError:
                    mongo_query[key] = request.GET.get(key)

        query_results = self._collection.find(mongo_query)

        results = []

        for query_item in query_results:
            obj = MongoObj(initial=query_item)
            obj.uuid = query_item["_id"]
            results.append(obj)

        return results

    def obj_get(self, request=None, **kwargs):

        try:
            query = dict(_id=ObjectId(kwargs['pk']))
        except InvalidId:
            raise BadRequest('Invalid ObjectId provided')

        mongo_item = self._collection.find_one(query)

        if mongo_item is None:
            raise NotFound('Invalid resource lookup data provided')

        obj = MongoObj(initial=mongo_item)
        obj.uuid = kwargs['pk']
        return obj

    def obj_create(self, bundle, request=None, **kwargs):

        bundle = self.full_hydrate(bundle)

        if "bundle" not in bundle.data and "reviews" not in bundle.data:
            kq = KnowledgeQuantum.objects.get(id=int(bundle.data["kq"]))

            if "unit" not in bundle.data:
                bundle.data["unit"] = kq.unit.id

            if "course" not in bundle.data:
                bundle.data["course"] = kq.unit.course.id

        if "created" not in bundle.data:
            bundle.data["created"] = datetime.utcnow()

        bundle.data["reviews"] = 0
        bundle.data["author_reviews"] = 0
        bundle.data["author"] = request.user.id

        self._collection.insert(bundle.data, safe=True)

        bundle.uuid = bundle.obj.uuid

        return bundle


class PeerReviewReviewsResource(MongoResource):
    score = fields.IntegerField(readonly=True)

    class Meta:
        resource_name = 'peer_review_reviews'
        collection = 'peer_review_reviews'
        datakey = 'peer_review_reviews'
        object_class = MongoObj
        authentication = DjangoAuthentication()
        authorization = DjangoAuthorization()
        allowed_methods = ['get']
        filtering = {
            "reviewer": ('exact'),
            "kq": ('exact'),
            "unit": ('exact'),
            "course": ('exact'),
            "submission_id": ('exact'),
        }

    def obj_get_list(self, request=None, **kwargs):
        mongo_query = {
            "author": request.GET.get('author', request.user.id)
        }

        for key in self._meta.filtering.keys():
            if key in request.GET:
                try:
                    mongo_query[key] = int(request.GET.get(key))
                except ValueError:
                    mongo_query[key] = request.GET.get(key)

        query_results = self._collection.find(mongo_query)

        results = []

        for query_item in query_results:
            obj = MongoObj(initial=query_item)
            obj.uuid = query_item["_id"]
            results.append(obj)

        return results

    def obj_get(self, request=None, **kwargs):

        try:
            query = dict(_id=ObjectId(kwargs['pk']))
        except InvalidId:
            raise BadRequest('Invalid ObjectId provided')

        mongo_item = self._collection.find_one(query)

        if mongo_item is None:
            raise NotFound('Invalid resource lookup data provided')

        obj = MongoObj(initial=mongo_item)
        obj.uuid = kwargs['pk']
        return obj

    def dehydrate_score(self, bundle):
        return get_peer_review_review_score(bundle.obj.to_dict())


class QuestionResource(ModelResource):
    kq = fields.ToOneField(KnowledgeQuantumResource, 'kq')
    iframe_code = fields.CharField(readonly=True)
    thumbnail_url = fields.CharField(readonly=True)

    class Meta:
        queryset = Question.objects.all()
        resource_name = 'question'
        allowed_methods = ['get']
        authentication = DjangoAuthentication()
        authorization = DjangoAuthorization()
        filtering = {
            "kq": ('exact'),
        }

    def get_object_list(self, request):
        objects = super(QuestionResource, self).get_object_list(request)
        return objects.filter(
            Q(kq__unit__unittype='n') |
            Q(kq__unit__start__isnull=True) |
            Q(kq__unit__start__isnull=False, kq__unit__start__lte=datetime.now)
        )

    def dehydrate_solution_media_content_type(self, bundle):
        # Only return solution if the deadline has been reached, or there is
        # no deadline
        unit = bundle.obj.kq.unit
        if (unit.unittype != 'n' and
                unit.deadline > datetime.now(unit.deadline.tzinfo)):
            return None
        return bundle.obj.solution_media_content_type

    def dehydrate_solution_media_content_id(self, bundle):
        # Only return solution if the deadline has been reached, or there is
        # no deadline
        unit = bundle.obj.kq.unit
        if (unit.unittype != 'n' and
                unit.deadline > datetime.now(unit.deadline.tzinfo)):
            return None
        return bundle.obj.solution_media_content_id

    def dehydrate_solution_text(self, bundle):
        # Only return solution if the deadline has been reached, or there is
        # no deadline
        unit = bundle.obj.kq.unit
        if (unit.unittype != 'n' and
                unit.deadline > datetime.now(unit.deadline.tzinfo)):
            return None
        return bundle.obj.solution_text

    def dehydrate_last_frame(self, bundle):
        try:
            return bundle.obj.last_frame.url
        except ValueError:
            return "%simg/no-image.png" % settings.STATIC_URL

    def dehydrate_iframe_code(self, bundle):
        return media_content_get_iframe_template(
            bundle.obj.solution_media_content_type,
            bundle.obj.solution_media_content_id
        )

    def dehydrate_thumbnail_url(self, bundle):
        return media_content_get_thumbnail_url(
            bundle.obj.solution_media_content_type,
            bundle.obj.solution_media_content_id
        )


class PrivateQuestionResource(ModelResource):
    kq = fields.ToOneField(PrivateKnowledgeQuantumResource, 'kq')

    class Meta:
        queryset = Question.objects.all()
        resource_name = 'privquestion'
        authentication = TeacherAuthentication()
        authorization = TeacherAuthorization()
        always_return_data = True
        filtering = {
            "kq": ('exact'),
        }

    def dehydrate_last_frame(self, bundle):
        try:
            return bundle.obj.last_frame.url
        except ValueError:
            return "%simg/no-image.png" % settings.STATIC_URL

    def hydrate(self, bundle):
        try:
            bundle.obj.last_frame.file
        except ValueError:
            bundle.obj.last_frame = ImageFieldFile(
                bundle.obj, Question._meta.get_field_by_name('last_frame')[0],
                "")
        return bundle


class OptionResource(ModelResource):
    question = fields.ToOneField(QuestionResource, 'question')

    class Meta:
        queryset = Option.objects.all()
        resource_name = 'option'
        allowed_methods = ['get']
        authentication = DjangoAuthentication()
        authorization = DjangoAuthorization()
        filtering = {
            "question": ('exact'),
        }

    def get_object_list(self, request):
        objects = super(OptionResource, self).get_object_list(request)
        return objects.filter(
            Q(question__kq__unit__unittype='n') |
            Q(question__kq__unit__start__isnull=True) |
            Q(question__kq__unit__start__isnull=False,
              question__kq__unit__start__lte=datetime.now)
        )

    def dispatch(self, request_type, request, **kwargs):
        # We need the request to dehydrate some fields
        try:
            question_id = int(request.GET.get("question", None))
        except ValueError:
            raise BadRequest("question filter isn't a integer value")
        collection = get_db().get_collection('answers')
        self.answer = collection.find_one({
            "user_id": request.user.id,
            "question_id": question_id
        })
        return super(OptionResource, self).dispatch(request_type, request,
                                                    **kwargs)

    def dehydrate_solution(self, bundle):
        # Only return the solution if the user has given an answer
        # If there is a deadline, then only return the solution if the deadline
        # has been reached too
        if self.answer:
            unit = bundle.obj.question.kq.unit
            if (unit.unittype == 'n' or
                not(unit.deadline and
                    datetime.now(unit.deadline.tzinfo) > unit.deadline)):
                return bundle.obj.solution

    def dehydrate_feedback(self, bundle):
        # Only return the feedback if the user has given an answer
        if self.answer:
            return bundle.obj.feedback


class AnswerResource(MongoUserResource):

    course_id = fields.IntegerField(null=False)
    unit_id = fields.IntegerField(null=False)
    kq_id = fields.IntegerField(null=False)
    question_id = fields.IntegerField(null=False)
    date = fields.DateTimeField(readonly=True, default=datetime.now)
    replyList = fields.ListField(null=False)

    class Meta:
        resource_name = 'answer'
        collection = 'answers'
        datakey = 'question_id'
        object_class = MongoObj
        authentication = DjangoAuthentication()
        authorization = DjangoAuthorization()
        allowed_methods = ['get', 'post', 'put']
        filtering = {
            "question_id": ('exact'),
            "course_id": ('exact'),
            "unit_id": ('exact'),
            "kq_id": ('exact'),
        }
        validation = AnswerValidation()
        input_schema = {
            "course_id": 1,
            "unit_id": 1,
            "kq_id": 1,
            "question_id": 1,
            "replyList": 1,
            "user_id": 0,
            "date": 0,
        }

    def obj_create(self, bundle, request=None, **kwargs):
        bundle.data["date"] = datetime.utcnow()
        bundle = super(AnswerResource, self).obj_create(bundle, request)
        bundle.uuid = bundle.obj.question_id
        return bundle

    def obj_update(self, bundle, request=None, **kwargs):

        answer_validate_date(bundle, request)
        question_id = int(kwargs.get("pk"))
        if (len(bundle.data.get("replyList", [])) > 0):
            newobj = self._collection.find_and_modify({
                'user_id': request.user.id,
                'question_id': question_id,
            }, update={
                "$set": {
                    'replyList': bundle.data.get("replyList"),
                    "date": datetime.utcnow(),
                }
            }, safe=True, new=True)

        bundle.obj = newobj
        self.send_updated_signal(request.user.id, bundle.obj)
        return bundle


class ActivityResource(MongoUserResource):

    course_id = fields.IntegerField(null=False)
    unit_id = fields.IntegerField(null=False)
    kq_id = fields.IntegerField(null=False)

    class Meta:
        resource_name = 'activity'
        collection = 'activity'
        datakey = 'kq_id'
        object_class = MongoObj
        authentication = DjangoAuthentication()
        authorization = DjangoAuthorization()
        allowed_methods = ['get', 'post']
        filtering = {
            "course_id": ('exact'),
            "unit_id": ('exact'),
            "kq_id": ('exact'),
        }
        input_schema = {
            "course_id": 1,
            "unit_id": 1,
            "kq_id": 1,
            "user_id": 1
        }

    def _initial(self, request, **kwargs):
        course_id = kwargs['pk']
        return {
            "course_id": course_id,
            "unit_id": -1,
            "kq_id": -1,
            "user_id": -1,
        }


class UserResource(ModelResource):

    class Meta:
        resource_name = 'user'
        queryset = User.objects.all()
        allowed_methods = ['get']
        authentication = MultiAuthentication(TeacherAuthentication(),
                                             ApiKeyAuthentication())
        authorization = UserResourceAuthorization()
        fields = ['id', 'email', 'first_name', 'last_name']
        filtering = {
            'first_name': ['istartswith'],
            'last_name': ['istartswith'],
            'email': ('iexact')
        }

    def apply_filters(self, request, applicable_filters):
        applicable_filters = applicable_filters.items()
        if len(applicable_filters) > 0:
            Qfilter = Q(applicable_filters[0])
            for apfilter in applicable_filters[1:]:
                Qfilter = Qfilter | Q(apfilter)
            return self.get_object_list(request).filter(Qfilter)
        else:
            return self.get_object_list(request)

    def override_urls(self):
        return [
            url(r"^(?P<resource_name>%s)/(?P<pk>[^/]+)/allcourses/$" % self._meta.resource_name,
                self.wrap_view('get_courses'), name="get_courses_as_student"),
            url(r"^(?P<resource_name>%s)/(?P<pk>[^/]+)/passedcourses/$" % self._meta.resource_name,
                self.wrap_view('get_passed_courses'),
                name="get_passed_courses_as_student"),
        ]

    def get_object(self, request, kwargs):
        try:
            if not kwargs['pk'].isdigit():
                return User.objects.get(email__iexact=kwargs['pk'])
            else:
                return self.cached_obj_get(request=request,
                                           **self.remove_api_resource_names(kwargs))
        except self.Meta.object_class.DoesNotExist:
            raise NotFound('User does not exist')

    def alt_get_list(self, request, courses):
        resource = CourseResource()

        sorted_objects = resource.apply_sorting(courses,
                                                options=request.GET)
        paginator = resource._meta.paginator_class(
            request.GET, sorted_objects,
            resource_uri=resource.get_resource_list_uri(),
            limit=resource._meta.limit)
        to_be_serialized = paginator.page()

        # Dehydrate the bundles in preparation for serialization.
        bundles = [resource.build_bundle(obj=obj, request=request)
                   for obj in to_be_serialized['objects']]
        to_be_serialized['objects'] = [resource.full_dehydrate(bundle)
                                       for bundle in bundles]
        to_be_serialized = resource.alter_list_data_to_serialize(
            request, to_be_serialized)
        return resource.create_response(request, to_be_serialized)

    def get_courses(self, request, **kwargs):
        self.is_authenticated(request)
        self.is_authorized(request)
        obj = self.get_object(request, kwargs)
        if isinstance(obj, HttpResponse):
            return obj
        courses = obj.courses_as_student.all()
        return self.alt_get_list(request, courses)

    def get_passed_courses(self, request, **kwargs):
        # In tastypie, the override_urls don't call
        # Authentication/Authorization
        self.is_authenticated(request)
        self.is_authorized(request)
        obj = self.get_object(request, kwargs)
        if isinstance(obj, HttpResponse):
            return obj
        passed_courses = []
        if 'courseid' in request.GET:
            courseid = int(request.GET.get('courseid'))
            courses = obj.courses_as_student.filter(id=courseid)
        else:
            courses = obj.courses_as_student.all()
        for course in courses:
            if course.threshold is not None:
                total_mark, units_info = calculate_course_mark(course, obj)
                if float(course.threshold) <= total_mark:
                    passed_courses.append(course)
        return self.alt_get_list(request, passed_courses)


class AssetResource(ModelResource):
    available_in = fields.ToManyField('moocng.api.resources.AssetAvailabilityResource', 'available_in')

    class Meta:
        queryset = Asset.objects.all()
        resource_name = 'asset'
        allowed_methods = ['get']
        authentication = DjangoAuthentication()
        authorization = DjangoAuthorization()
        filtering = {
            "available_in": ('exact'),
        }

    def obj_get_list(self, request=None, **kwargs):

        availability = request.GET.get('availability', None)
        kq = request.GET.get('kq', None)
        exclude_kq = request.GET.get('exclude_kq', None)
        course = request.GET.get('course', None)

        if availability is not None:
            results = Asset.objects.filter(available_in__id=availability)
        elif kq is not None:
            results = Asset.objects.filter(available_in__kq__id=kq)
        elif exclude_kq is not None:
            results = Asset.objects.exclude(available_in__kq__id=exclude_kq)
        elif course is not None:
            results = Asset.objects.filter(available_in__kq__unit__course__id=course)
        else:
            results = Asset.objects.all()
        return results


class PrivateAssetResource(ModelResource):
    available_in = fields.ToManyField('moocng.api.resources.AssetAvailabilityResource', 'available_in')

    class Meta:
        queryset = Asset.objects.all()
        resource_name = 'privasset'
        authentication = TeacherAuthentication()
        authorization = TeacherAuthorization()
        filtering = {
            "available_in": ('exact'),
        }

    def obj_get_list(self, request=None, **kwargs):

        availability = request.GET.get('availability', None)
        kq = request.GET.get('kq', None)
        exclude_kq = request.GET.get('exclude_kq', None)
        course = request.GET.get('course', None)

        if availability is not None:
            results = Asset.objects.filter(available_in__id=availability)
        elif kq is not None:
            results = Asset.objects.filter(available_in__kq__id=kq)
        elif exclude_kq is not None:
            results = Asset.objects.exclude(available_in__kq__id=exclude_kq)
        elif course is not None:
            results = Asset.objects.filter(available_in__kq__unit__course__id=course)

        else:
            results = Asset.objects.all()
        return results


class AssetAvailabilityResource(ModelResource):

    kq = fields.ToOneField(KnowledgeQuantumResource, 'kq')
    assets = fields.ToManyField(AssetResource, 'assets')
    can_be_booked = fields.BooleanField(readonly=True)

    max_reservations_pending = fields.IntegerField(readonly=True)
    max_reservations_total = fields.IntegerField(readonly=True)

    class Meta:
        queryset = AssetAvailability.objects.all()
        resource_name = 'asset_availability'
        allowed_methods = ['get']
        authentication = DjangoAuthentication()
        authorization = DjangoAuthorization()
        filtering = {
            "kq": ('exact'),
            "assets": ('exact'),
        }

    def dehydrate_max_reservations_pending(self, bundle):
        return bundle.obj.kq.unit.course.max_reservations_pending

    def dehydrate_max_reservations_total(self, bundle):
        return bundle.obj.kq.unit.course.max_reservations_total

    def dehydrate_can_be_booked(self, bundle):
        if bundle.obj.available_to < date.today():
            return False
        else:
            return True

    def obj_get_list(self, request=None, **kwargs):

        kq = request.GET.get('kq', None)
        asset = request.GET.get('asset', None)

        if kq is not None and asset is not None:
            results = AssetAvailability.objects.filter(Q(kq__id=kq) & Q(assets__available_in__id=asset))
        elif kq is not None:
            results = AssetAvailability.objects.filter(kq__id=kq)
        elif asset is not None:
            results = AssetAvailability.objects.filter(assets__available_in__id=asset)
        else:
            results = AssetAvailability.objects.all()
        return results


class PrivateAssetAvailabilityResource(ModelResource):

    kq = fields.ToOneField(KnowledgeQuantumResource, 'kq')
    assets = fields.ToManyField(AssetResource, 'assets')
    can_be_booked = fields.BooleanField(readonly=True)

    max_reservations_pending = fields.IntegerField(readonly=True)
    max_reservations_total = fields.IntegerField(readonly=True)

    class Meta:
        queryset = AssetAvailability.objects.all()
        resource_name = 'privasset_availability'
        always_return_data = True
        authentication = TeacherAuthentication()
        authorization = TeacherAuthorization()
        filtering = {
            "kq": ('exact'),
            "assets": ('exact'),
        }

    def dehydrate_max_reservations_pending(self, bundle):
        return bundle.obj.kq.unit.course.max_reservations_pending

    def dehydrate_max_reservations_total(self, bundle):
        return bundle.obj.kq.unit.course.max_reservations_total

    def dehydrate_can_be_booked(self, bundle):
        if isinstance(bundle.obj.available_to, datetime):
            bundle.obj.available_to = bundle.obj.available_to.date()
        if bundle.obj.available_to < date.today():
            return False
        else:
            return True

    def obj_get_list(self, request=None, **kwargs):

        kq = request.GET.get('kq', None)
        asset = request.GET.get('asset', None)

        if kq is not None and asset is not None:
            results = AssetAvailability.objects.filter(Q(kq__id=kq) & Q(assets__available_in__id=asset))
        elif kq is not None:
            results = AssetAvailability.objects.filter(kq__id=kq)
        elif asset is not None:
            results = AssetAvailability.objects.filter(assets__available_in__id=asset)
        else:
            results = AssetAvailability.objects.all()
        return results


class ReservationResource(ModelResource):
    user = fields.ToOneField(UserResource, 'user')
    asset = fields.ToOneField(AssetResource, 'asset')
    reserved_from = fields.ToOneField(AssetAvailabilityResource, 'reserved_from')
    remaining_time = fields.IntegerField(readonly=True)
    active_in = fields.IntegerField(readonly=True)

    class Meta:
        queryset = Reservation.objects.all()
        resource_name = 'reservation'
        allowed_methods = ['get']
        authentication = MultiAuthentication(DjangoAuthentication(),
                                             ApiKeyAuthentication())
        authorization = DjangoAuthorization()
        filtering = {
            "asset": ('exact'),
            "user": ('exact'),
            "reserved_from": ('exact'),
        }

    def dehydrate_active_in(self, bundle):
        reservation_begins = bundle.obj.reservation_begins.replace(tzinfo=None)
        dif = (reservation_begins - datetime.utcnow())
        return dif.seconds + dif.days * 86400

    def dehydrate_remaining_time(self, bundle):
        reservation_begins = bundle.obj.reservation_begins.replace(tzinfo=None)
        reservation_ends = bundle.obj.reservation_ends.replace(tzinfo=None)
        now = max(datetime.utcnow(), reservation_begins)
        dif = (reservation_ends - now)
        return dif.seconds + dif.days * 86400

    def obj_get_list(self, request=None, **kwargs):

        asset = request.GET.get('asset', None)
        user = request.GET.get('user', None)
        kq = request.GET.get('kq', None)

        results = Reservation.objects.all()

        if asset is not None:
            results = results.filter(asset__id=asset)

        if user is not None:
            results = results.filter(user__id=user)

        if kq is not None:
            results = results.filter(reserved_from__kq=kq)

        return results


class ReservationCount(Resource):
    count = fields.IntegerField(readonly=True)
    reservation_begins = fields.DateTimeField(readonly=True)

    class Meta:
        resource_name = 'reservation_count'
        allowed_methods = 'get'

    def dehydrate_count(self, bundle):
        return bundle.obj['reservation_begins__count']

    def dehydrate_reservation_begins(self, bundle):
        base_date = bundle.obj['reservation_begins']
        return timezone.localtime(base_date, timezone.get_default_timezone())

    def obj_get(self, request, **kwargs):
        #Information can only be obtained if asking for a list
        return {'reservation_begins': '', 'reservation_begins__count': ''}

    def obj_get_list(self, request, **kwargs):
        asset_id = request.GET.get('asset', None)
        ret = Reservation.objects.filter(asset__id=asset_id)

        try:
            date = datetime.strptime(request.GET.get('date', None), '%Y-%m-%d')
            ret = ret.filter(Q(reservation_begins__gte=date) &
                             Q(reservation_begins__lt=(date + timedelta(1))))
        except:
            return []

        ret = ret.values('reservation_begins').order_by('reservation_begins')
        ret = ret.annotate(Count('reservation_begins'))
        return ret


class OccupationInformation(Resource):
    day = fields.IntegerField(readonly=True)
    occupation = fields.DecimalField(readonly=True)

    class Meta:
        resource_name = 'occupation_information'
        allowed_methods = 'get'

    def dehydrate_day(self, bundle):
        return int(bundle.obj[0])

    def dehydrate_occupation(self, bundle):
        return bundle.obj[1]

    def obj_get(self, request, **kwargs):
        #Information can only be obtained if asking for a list
        return {'day': '', 'occupation': ''}

    def obj_get_list(self, request, **kwargs):
        try:
            asset_id = int(request.GET.get('asset', ''))
            month = int(request.GET.get('month', ''))
            year = int(request.GET.get('year', ''))
        except ValueError:
            return []

        ret = get_occupation_for_month(asset_id, month, year)
        return ret


api_task_logger = logging.getLogger("api_tasks")


def on_activity_created(sender, user_id, mongo_object, **kwargs):
    # TODO
    api_task_logger.debug("activity created")


def on_answer_created(sender, user_id, mongo_object, **kwargs):
    # TODO
    api_task_logger.debug("answer created")


def on_answer_updated(sender, user_id, mongo_object, **kwargs):
    # TODO
    api_task_logger.debug("answer updated")


mongo_object_created.connect(on_activity_created, sender=ActivityResource,
                             dispatch_uid="activity_created")
mongo_object_created.connect(on_answer_created, sender=AnswerResource,
                             dispatch_uid="answer_created")
mongo_object_updated.connect(on_answer_updated, sender=AnswerResource,
                             dispatch_uid="answer_updated")<|MERGE_RESOLUTION|>--- conflicted
+++ resolved
@@ -15,12 +15,8 @@
 # limitations under the License.
 
 
-<<<<<<< HEAD
 from datetime import datetime, date, timedelta
 import re
-=======
-from datetime import datetime, date
->>>>>>> 509b6835
 import logging
 
 from bson import ObjectId
