--- conflicted
+++ resolved
@@ -1,10 +1,6 @@
 {% extends "courses/base_course.html" %}
 
-<<<<<<< HEAD
-{% load cache gravatar i18n %}
-=======
-{% load gravatar i18n enrollment_tags %}
->>>>>>> 0d1d68ca
+{% load cache gravatar i18n enrollment_tags %}
 
 {% block nav-course-overview %}class="active"{% endblock %}
 
