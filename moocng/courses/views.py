# Copyright 2012 Rooter Analysis S.L.
#
# Licensed under the Apache License, Version 2.0 (the "License");
# you may not use this file except in compliance with the License.
# You may obtain a copy of the License at
#
#    http://www.apache.org/licenses/LICENSE-2.0
#
# Unless required by applicable law or agreed to in writing, software
# distributed under the License is distributed on an "AS IS" BASIS,
# WITHOUT WARRANTIES OR CONDITIONS OF ANY KIND, either express or implied.
# See the License for the specific language governing permissions and
# limitations under the License.

from datetime import date
import re

from django.conf import settings
from django.contrib.auth.models import User
from django.contrib.auth.decorators import login_required
from django.contrib.flatpages.models import FlatPage
from django.contrib.flatpages.views import render_flatpage
<<<<<<< HEAD
from django.contrib.messages import success
from django.core.exceptions import ValidationError
from django.core.urlresolvers import reverse
from django.core.validators import validate_email
from django.http import (HttpResponseRedirect, HttpResponseForbidden,
                         HttpResponse)
=======
from django.core.urlresolvers import reverse
from django.http import HttpResponseForbidden
>>>>>>> 0d1d68ca
from django.shortcuts import get_object_or_404, render_to_response
from django.template import RequestContext
from django.template.defaultfilters import slugify
from django.utils.translation import ugettext as _

from moocng.badges.models import Award
from moocng.courses.models import Course, Announcement
from moocng.courses.utils import (calculate_course_mark, get_unit_badge_class,
                                  show_material_checker, is_course_ready,
                                  is_teacher as is_teacher_test)


def home(request):
    courses = Course.objects.exclude(end_date__lt=date.today())
    return render_to_response('courses/home.html', {
        'courses': courses,
    }, context_instance=RequestContext(request))


def flatpage(request, page=""):
    # Translate flatpages
    lang = request.LANGUAGE_CODE.lower()
    fpage = get_object_or_404(FlatPage, url__exact=("/%s-%s/" % (page, lang)),
                              sites__id__exact=settings.SITE_ID)
    return render_flatpage(request, fpage)


name_and_id_regex = re.compile('[^\(]+\((\d+)\)')


@login_required
def course_add(request):
    allow_public = False
    try:
        allow_public = settings.ALLOW_PUBLIC_COURSE_CREATION
    except AttributeError:
        pass

    if not allow_public and not request.user.is_staff:
        return HttpResponseForbidden(_("Only administrators can create courses"))

    if request.method == 'POST':
        if 'course_owner' in request.POST:
            email_or_id = request.POST['course_owner']
            try:
                validate_email(email_or_id)
                # is an email
                try:
                    owner = User.objects.get(email=email_or_id)
                except (User.DoesNotExist):
                    return HttpResponse(_('NOT FOUND: That user doesn\'t exists, the owner must be an user of the platform'), status=404)
            except ValidationError:
                # is name plus id
                owner_id = name_and_id_regex.search(email_or_id)
                if owner_id is None:
                    return HttpResponse(_('BAD REQUEST: The owner must be a name plus ID or an email'), status=400)
                try:
                    owner_id = owner_id.groups()[0]
                    owner = User.objects.get(id=owner_id)
                except (User.DoesNotExist):
                    return HttpResponse(_('NOT FOUND: That user doesn\'t exists, the owner must be an user of the platform'), status=404)
        else:
            owner = request.user

        name = request.POST['course_name']
        if (name == u''):
            return HttpResponse(_('BAD REQUEST: The name can\'t be an empty string'), status=400)

        course = Course(name=name, owner=owner, slug=slugify(name),
                        description=_('To fill'))
        course.save()
        course.teachers.add(owner)
        course.save()

        return HttpResponseRedirect(reverse('teacheradmin_info', args=[course.slug]))

    return render_to_response('courses/add.html', {},
                              context_instance=RequestContext(request))


def course_overview(request, course_slug):
    course = get_object_or_404(Course, slug=course_slug)

    show_material = False
    if request.user.is_authenticated():
        is_enrolled = course.students.filter(id=request.user.id).exists()
        is_teacher = is_teacher_test(request.user, course)
        if is_enrolled:
            show_material = show_material_checker(course, request.user)
    else:
        is_enrolled = False
        is_teacher = False

    announcements = Announcement.objects.filter(course=course).order_by('datetime').reverse()[:5]

    return render_to_response('courses/overview.html', {
        'course': course,
        'is_enrolled': is_enrolled,
        'show_material': show_material,
        'is_teacher': is_teacher,
        'request': request,
        'announcements': announcements,
    }, context_instance=RequestContext(request))


@login_required
def course_classroom(request, course_slug):
    course = get_object_or_404(Course, slug=course_slug)

    is_enrolled = course.students.filter(id=request.user.id).exists()
    if not is_enrolled:
        return HttpResponseForbidden(_('You are not enrolled in this course'))

    is_ready, ask_admin = is_course_ready(course)

    if not is_ready:
        return render_to_response('courses/no_content.html', {
            'course': course,
            'is_enrolled': is_enrolled,
            'ask_admin': ask_admin,
            'complaints_url': reverse('complaints'),
        }, context_instance=RequestContext(request))

    units = []
    for u in course.unit_set.all():
        unit = {
            'id': u.id,
            'title': u.title,
            'unittype': u.unittype,
            'badge_class': get_unit_badge_class(u),
        }
        units.append(unit)

    show_material = show_material_checker(course, request.user)
    if not show_material:
        return HttpResponseForbidden(_('You are enrolled in this course but it has not yet begun') + course.start_date.strftime(' (%d / %m / %Y)'))

    return render_to_response('courses/classroom.html', {
        'course': course,
        'unit_list': units,
        'is_enrolled': is_enrolled,
        'show_material': show_material,
        'is_teacher': is_teacher_test(request.user, course),
    }, context_instance=RequestContext(request))


@login_required
def course_progress(request, course_slug):
    course = get_object_or_404(Course, slug=course_slug)

    is_enrolled = course.students.filter(id=request.user.id).exists()
    if not is_enrolled:
        return HttpResponseForbidden(_('You are not enrolled in this course'))

    is_ready, ask_admin = is_course_ready(course)

    if not is_ready:
        return render_to_response('courses/no_content.html', {
            'course': course,
            'is_enrolled': is_enrolled,
            'ask_admin': ask_admin,
            'complaints_url': reverse('complaints'),
        }, context_instance=RequestContext(request))

    units = []
    for u in course.unit_set.all():
        unit = {
            'id': u.id,
            'title': u.title,
            'unittype': u.unittype,
            'badge_class': get_unit_badge_class(u),
        }
        units.append(unit)

    show_material = show_material_checker(course, request.user)
    if not show_material:
        return HttpResponseForbidden(_('You are enrolled in this course but it has not yet begun') + course.start_date.strftime(' (%d / %m / %Y)'))

    return render_to_response('courses/progress.html', {
        'course': course,
        'unit_list': units,
        'is_enrolled': is_enrolled,  # required due course nav templatetag
        'show_material': show_material,
        'is_teacher': is_teacher_test(request.user, course),
    }, context_instance=RequestContext(request))


def announcement_detail(request, course_slug, announcement_id, announcement_slug):
    course = get_object_or_404(Course, slug=course_slug)
    announcement = get_object_or_404(Announcement, id=announcement_id)

    return render_to_response('courses/announcement.html', {
        'course': course,
        'announcement': announcement,
    }, context_instance=RequestContext(request))


@login_required
def transcript(request):
    course_list = request.user.courses_as_student.all()
    courses_info = []
    cert_url = ''
    for course in course_list:
        use_old_calculus = False
        if course.slug in settings.COURSES_USING_OLD_TRANSCRIPT:
            use_old_calculus = True
        total_mark, units_info = calculate_course_mark(course, request.user)
        award = None
        passed = False
        if course.threshold is not None and float(course.threshold) <= total_mark:
            passed = True
            cert_url = settings.CERTIFICATE_URL % {
                'courseid': course.id,
                'email': request.user.email
            }
            badge = course.completion_badge
            if badge is not None:
                try:
                    award = Award.objects.get(badge=badge, user=request.user)
                except Award.DoesNotExist:
                    award = Award(badge=badge, user=request.user)
                    award.save()
        for idx, uinfo in enumerate(units_info):
            unit_class = get_unit_badge_class(uinfo['unit'])
            units_info[idx]['badge_class'] = unit_class
            if not use_old_calculus and uinfo['unit'].unittype == 'n':
                units_info[idx]['hide'] = True
        courses_info.append({
            'course': course,
            'units_info': units_info,
            'mark': total_mark,
            'award': award,
            'passed': passed,
            'cert_url': cert_url,
        })
    return render_to_response('courses/transcript.html', {
        'courses_info': courses_info,
    }, context_instance=RequestContext(request))<|MERGE_RESOLUTION|>--- conflicted
+++ resolved
@@ -20,17 +20,11 @@
 from django.contrib.auth.decorators import login_required
 from django.contrib.flatpages.models import FlatPage
 from django.contrib.flatpages.views import render_flatpage
-<<<<<<< HEAD
-from django.contrib.messages import success
 from django.core.exceptions import ValidationError
 from django.core.urlresolvers import reverse
 from django.core.validators import validate_email
 from django.http import (HttpResponseRedirect, HttpResponseForbidden,
                          HttpResponse)
-=======
-from django.core.urlresolvers import reverse
-from django.http import HttpResponseForbidden
->>>>>>> 0d1d68ca
 from django.shortcuts import get_object_or_404, render_to_response
 from django.template import RequestContext
 from django.template.defaultfilters import slugify
