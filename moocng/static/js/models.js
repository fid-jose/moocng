--- conflicted
+++ resolved
@@ -493,16 +493,12 @@
         weight: 0,
         normalized_weight: 0,
         peer_review_assignment: null, // Optional
-<<<<<<< HEAD
-        peerReviewAssignmentInstance: null,
         asset_availability: null,
-        assetAvailabilityInstance: null,
-=======
->>>>>>> e3b380b8
         peer_review_score: null,
 
         attachmentList: null,
         questionInstance: null,
+        assetAvailabilityInstance: null,
         peerReviewAssignmentInstance: null,
         _peerReviewSubmissionInstance: null
     },
