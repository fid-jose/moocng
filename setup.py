--- conflicted
+++ resolved
@@ -56,15 +56,10 @@
     packages=find_packages('.'),
     package_dir={'moocng': 'moocng'},
     package_data={
-<<<<<<< HEAD
-        'moocng': recursive_include('moocng', ['*.html', '*.css', '*.js', '*.txt',
-                                               '*.png', '*.ico', '*.wsgi'])
-=======
         'moocng': recursive_include('moocng', [
             '*.html', '*.css', '*.js', '*.txt', '*.png', '*.ico', '*.wsgi',
             '*.xml', '*.gif', '*.jpg', '*.otf', '*.svg', '*.example', '*.woff',
         ])
->>>>>>> 7c161caf
     },
     zip_safe=False,
     install_requires=[
@@ -73,27 +68,20 @@
         'Django==1.4.5',
         'django-admin-sortable==1.4.9',
         'django-celery==3.0.17',
-<<<<<<< HEAD
-        'django-tinymce==1.5.1b2',
-=======
         'django-tinymce==1.5.1b4',
->>>>>>> 7c161caf
         'django-tastypie==0.9.11-openmooc',
         'South==0.7.5',
         'psycopg2==2.4.2',
         'pymongo==2.4.2',
         'djangosaml2==0.10.0',
-<<<<<<< HEAD
         'PIL>=1.1.7',
         'django_compressor==1.1.2',
         'python-memcached==1.48',
         'django-grappelli==2.4.4',
-=======
         'PIL>=1.1.6',
         'django_compressor==1.2',
         'python-memcached==1.48',
         'django-grappelli==2.4.5',
->>>>>>> 7c161caf
         'django-mathjax==0.0.2',
         'requests==1.2.0',
     ],
